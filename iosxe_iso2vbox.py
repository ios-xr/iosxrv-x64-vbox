--- conflicted
+++ resolved
@@ -390,16 +390,11 @@
         if (wait):
             child.expect(r'Press RETURN to get started!', child.timeout)
 
-<<<<<<< HEAD
         time.sleep(5)
         send_line()
         send_line()
         time.sleep(60)
-        
-=======
-        time.sleep(10)
-
->>>>>>> 3f5f59c5
+
     except pexpect.TIMEOUT:
         raise pexpect.TIMEOUT('Timeout (%s) exceeded in read().' % str(child.timeout))
 
@@ -613,7 +608,6 @@
     # PRE-CHECK: is telnet installed?
     logger.warn('Check whether "telnet" is installed')
     if not which('telnet'):
-<<<<<<< HEAD
         sys.exit(
             'The "telnet" utility is not installed. Please install it prior to using this script.')
 
@@ -622,16 +616,6 @@
     if args.config_file and not which('mkisofs'):
         sys.exit(
             'The "telnet" utility is not installed. Please install it prior to using this script.')
-=======
-        sys.exit(
-            'The "telnet" utility is not installed. Please install it prior to using this script.')
-
-    # PRE-CHECK: is mkisofs installed?
-    logger.warn('Check whether "mkisofs" is installed if we need it')
-    if args.config_file and not which('mkisofs'):
-        sys.exit(
-            'The "telnet" utility is not installed. Please install it prior to using this script.')
->>>>>>> 3f5f59c5
 
     # Handle Input ISO (Local or URI)
     if re.search(':/', args.ISO_FILE):
@@ -655,16 +639,11 @@
     if args.config_file and (not os.path.exists(args.config_file)):
         sys.exit('%s does not exist' % args.config_file)
 
-<<<<<<< HEAD
     # Set Virtualbox VM name from the input ISO and then hash it as vbox6
     # complains about long path name
     hash = hashlib.md5()
     hash.update(os.path.basename(os.path.splitext(input_iso)[0]))
     vmname = hash.hexdigest()
-=======
-    # Set Virtualbox VM name from the input ISO
-    vmname = os.path.basename(os.path.splitext(input_iso)[0])
->>>>>>> 3f5f59c5
     logger.warn('Input ISO is %s', input_iso)
 
     # playing it safe, should be OK in 3G / 3072
@@ -832,8 +811,6 @@
             time.sleep(5)
             continue
 
-<<<<<<< HEAD
-=======
     # Good place to stop and take a look if --debug was entered
     if args.debug:
         pause_to_debug()
@@ -862,38 +839,6 @@
         cleanup_vmname(vmname, vbox)
         return
 
->>>>>>> 3f5f59c5
-    # Good place to stop and take a look if --debug was entered
-    if args.debug:
-        pause_to_debug()
-    else:
-        # Configure IOS XE
-        #
-        # do print steps for logging set to DEBUG and INFO
-        # DEBUG also prints the I/O with the device on the console
-        # default is WARN
-        #
-        # A "config ISO" is created using a command like this:
-        #
-        #     mkisofs -l -o csr_config.iso iosxe_config.txt
-        #
-        try:
-            if args.config_file:
-                configure_wait_only(args.verbose < logging.WARN)
-            elif args.platform == 'c8kv':
-                configure_c8000v(args.verbose < logging.WARN)
-            else:
-                configure_xe(args.verbose < logging.WARN)
-        except pexpect.exceptions.TIMEOUT as e:
-            logger.error('Failed to apply config to XE!!')
-            logger.warn('Waiting for machine to shutdown')
-            run(['VBoxManage', 'controlvm', vmname, 'poweroff'])
-            cleanup_vmname(vmname, vbox)
-            return
-
-    # Good place to stop and take a look if --debug was entered
-    # if args.debug:
-    #     pause_to_debug()
 
     logger.warn('Powering down and generating Vagrant VirtualBox')
 
